--- conflicted
+++ resolved
@@ -1,206 +1,190 @@
-# CLAUDE.md
-
-This file provides guidance to Claude Code (claude.ai/code) when working with code in this repository.
-
-## Development Commands
-
-- `npm start` - Start the production server (serves React build)
-- `npm run dev` - Start development server with nodemon auto-reload (serves static files)
-- `npm run dev:react` - Start Vite development server for React (development mode with hot reload)
-- `npm run dev:full` - Start both backend and frontend development servers concurrently
-- `npm run build` - Build React application for production
-- `npm run lint` - Run ESLint to check code quality
-- `npm run preview` - Preview production build locally
-<<<<<<< HEAD
-- `npm run test:build` - Build and preview to test production build
-=======
-- `npm run test` - Run Jest test suite
-- `npm run test:watch` - Run Jest tests in watch mode
-- `npm run test:coverage` - Run Jest tests with coverage reporting
-- `npm run test:react19-compat` - Test React v19 compatibility
-- `npm run test:chakra-v3-compat` - Test Chakra UI v3 compatibility
-- `npm run test:build` - Build and preview to test production build
-- `npm run mock:server` - Start TypeScript mock server for UI testing and development
->>>>>>> fbaa4d66
-- `node server.js` - Direct server execution
-
-## Architecture Overview
-
-This is a Node.js proxy application that provides a modern web interface for interacting with Contao Manager APIs. The application uses a modular, service-oriented architecture with three main layers:
-
-### Server Layer (`server.js`)
-- **Express.js server** serving both API endpoints and static files
-- **Proxy functionality** - forwards API requests to external Contao Manager instances
-<<<<<<< HEAD
-- **Two main API endpoints**:
-  - `POST /api/validate-token` - Validates API token with Contao Manager
-=======
-- **Six main API endpoints**:
-  - `POST /api/set-active-site` - Sets the active site in multi-site configuration
-  - `POST /api/update-site-name` - Updates the display name for a site
-  - `POST /api/save-token` - Saves OAuth token for a site after authentication
-  - `POST /api/validate-token` - Validates API token with Contao Manager
-  - `POST /api/update-version-info` - Fetches version information for a site
->>>>>>> fbaa4d66
-  - `POST /api/update-status` - Fetches composer and self-update status using token authentication
-
-### Frontend (React Application)
-- **React v19 single-page application** with TypeScript and modular architecture
-- **Chakra UI v3** for component library and theming
-- **Service Layer Architecture**:
-  - Centralized API management with `apiCallService`
-  - Authentication service for OAuth flows
-  - Specialized services (Expert, Task, Logs) with proper error handling
-- **Custom Hooks**:
-  - `useApiCall` for consistent API state management
-  - `useAuth` for authentication flows
-  - `useModalState` for dialog management
-  - `useToastNotifications` for user feedback
-- **Modular Components**:
-  - **Pages**: Sites overview, site details, add site
-  - **Display**: Loading states, empty states, version badges
-  - **Forms**: URL input, scope selector with validation
-  - **Modals**: API result display, confirmation dialogs
-  - **Site Details**: Dedicated tabs (Info, Expert, Logs, Management)
-  - **Workflow**: Step components, confirmations, operations
-- **Routing** - React Router v7 for navigation between pages
-- **OAuth redirect flow** - redirects to Contao Manager for token generation
-- **Token extraction** - parses access token from URL fragment after OAuth redirect
-- **Server-side token storage** - tokens stored in `data/config.json` file on server
-- **Theme support** - Dark/light mode toggle using next-themes integration
-
-### Authentication Flow (OAuth Token-based)
-1. User enters Contao Manager URL and selects required permissions (scope)
-2. Application redirects to Contao Manager OAuth endpoint with parameters:
-   - `response_type=token`
-   - `scope` (read, update, install, admin)
-   - `client_id` (application name)
-   - `redirect_uri` (callback URL with #token fragment)
-3. User authenticates with Contao Manager (including TOTP if required)
-4. Contao Manager redirects back with access token in URL fragment
-5. Frontend extracts token from URL and sends it to server for storage in `data/config.json`
-6. Server stores site configuration with token and uses it for subsequent API calls
-
-## Key Technical Details
-
-- **No database** - uses JSON file storage (`data/config.json`) for site configurations and tokens
-- **CORS enabled** for cross-origin requests
-- **OAuth token authentication** - supports TOTP/2FA through Contao Manager's built-in flow
-- **Server-side token persistence** - multi-site token management with automatic saving
-- **Error handling** returns structured JSON responses with appropriate HTTP status codes
-- **Timeout handling** - 10 second timeout on external API calls
-- **Static file serving** from `public/` directory
-- **Modern React patterns** - Uses React v19 features and concurrent rendering
-- **Chakra UI v3 architecture** - Component composition with custom UI components
-- **TypeScript strict mode** - Full type safety across frontend and backend
-- **ESLint integration** - Code quality enforcement with React and TypeScript rules
-- **Vite build system** - Fast development and optimized production builds
-
-## Common Issues
-
-- **"Invalid token"** errors indicate token has expired or is malformed
-- **Connection timeouts** may occur if the target Contao Manager is slow or unreachable
-- **Token expiration** requires re-authentication through the OAuth flow
-- **Build errors** after React v19 upgrade - check component prop types and concurrent features
-- **Chakra UI v3 migration** - Modal components replaced with Dialog, some prop changes required
-
-## Component Architecture
-
-### Custom UI Components (src/components/ui/)
-Following Chakra UI v3 patterns, custom components include:
-- `accordion.tsx` - Accordion to show/hide sections
-- `button.tsx` - Enhanced button variants
-- `checkbox.tsx` - Enhanced checkbox components
-- `close-button.tsx` - Dialog and modal close buttons
-- `color-mode.tsx` - Theme switching utilities
-- `dialog.tsx` - Modal replacement with new Dialog API
-- `field.tsx` - Form field wrapper components
-- `progress.tsx` - Component for a progress bar
-- `provider.tsx` - Chakra UI theme and color mode provider
-- `select.tsx` - Enhanced select components
-- `timeline.tsx` - Workflow timeline visualization
-- `toaster.tsx` - Toast notification system
-<<<<<<< HEAD
-=======
-- `toggle-tip.tsx` - Enhanced toggle with tooltip functionality
->>>>>>> fbaa4d66
-- `tooltip.tsx` - Enhanced tooltip components
-
-### Development Guidelines
-- Use TypeScript for all new code
-- Follow Chakra UI v3 component composition patterns
-- Utilize React v19 concurrent features where appropriate
-- Implement proper error boundaries and loading states
-<<<<<<< HEAD
-- Maintain responsive design across all components
-=======
-- Maintain responsive design across all components
-
-## Testing Infrastructure
-
-### Mock Server for Development and Testing
-The project includes a comprehensive TypeScript-based mock server that simulates the full Contao Manager API:
-
-- **Location**: `src/test/mockServer/`
-- **Command**: `npm run mock:server` (starts on http://localhost:3001)
-- **Features**:
-  - Full API coverage - all Contao Manager endpoints implemented
-  - Realistic timing and state management
-  - Scenario-based testing with 20+ predefined scenarios
-  - OAuth authentication simulation
-  - Error condition simulation
-  - Web interface for scenario control
-
-### Test Scenarios
-The mock server supports comprehensive test scenarios organized in JSON files:
-
-- **Happy Path** (`src/test/scenarios/happy-path.json`):
-  - Complete update workflows
-  - Manager-only updates
-  - Migration-only workflows
-  - No updates needed states
-
-- **Error Scenarios** (`src/test/scenarios/error-scenarios.json`):
-  - Composer update failures
-  - Migration failures  
-  - Authentication errors
-  - Network timeouts
-
-- **Edge Cases** (`src/test/scenarios/edge-cases.json`):
-  - High latency conditions
-  - Complex migration cycles
-  - Maintenance mode scenarios
-  - Resource constraints
-
-### UI Testing Workflow
-1. **Start mock server**: `npm run mock:server`
-2. **Add mock site**: Use URL `http://localhost:3001/contao-manager.phar.php`
-3. **Use OAuth scope**: `admin` recommended for full testing
-4. **Test workflows**: Complete update processes work end-to-end
-5. **Switch scenarios**: Use web interface or API calls to test error conditions
-
-### Testing Commands
-- `npm test` - Run complete Jest test suite
-- `npm run test:watch` - Run tests in watch mode for development
-- `npm run test:coverage` - Generate coverage reports
-- `npm run mock:server` - Start mock server for manual UI testing
-
-### Mock Server API Management
-Change scenarios during testing:
-```bash
-# Load error scenario
-curl -X POST http://localhost:3001/mock/scenario \
-  -H "Content-Type: application/json" \
-  -d '{"scenario": "error-scenarios.composer-update-failure"}'
-
-# Reset to default
-curl -X POST http://localhost:3001/mock/reset
-```
-
-### Testing Architecture
-- **Mock Server**: TypeScript implementation with Express.js
-- **Scenario System**: JSON-based configuration for different test conditions
-- **Integration Tests**: Full workflow testing with realistic API responses
-- **Component Tests**: React component testing with proper mocking
-- **Custom Matchers**: Workflow-specific Jest assertions
->>>>>>> fbaa4d66
+# CLAUDE.md
+
+This file provides guidance to Claude Code (claude.ai/code) when working with code in this repository.
+
+## Development Commands
+
+- `npm start` - Start the production server (serves React build)
+- `npm run dev` - Start development server with nodemon auto-reload (serves static files)
+- `npm run dev:react` - Start Vite development server for React (development mode with hot reload)
+- `npm run dev:full` - Start both backend and frontend development servers concurrently
+- `npm run build` - Build React application for production
+- `npm run lint` - Run ESLint to check code quality
+- `npm run preview` - Preview production build locally
+- `npm run test` - Run Jest test suite
+- `npm run test:watch` - Run Jest tests in watch mode
+- `npm run test:coverage` - Run Jest tests with coverage reporting
+- `npm run test:react19-compat` - Test React v19 compatibility
+- `npm run test:chakra-v3-compat` - Test Chakra UI v3 compatibility
+- `npm run test:build` - Build and preview to test production build
+- `npm run mock:server` - Start TypeScript mock server for UI testing and development
+- `node server.js` - Direct server execution
+
+## Architecture Overview
+
+This is a Node.js proxy application that provides a modern web interface for interacting with Contao Manager APIs. The application uses a modular, service-oriented architecture with three main layers:
+
+### Server Layer (`server.js`)
+- **Express.js server** serving both API endpoints and static files
+- **Proxy functionality** - forwards API requests to external Contao Manager instances
+- **Six main API endpoints**:
+  - `POST /api/set-active-site` - Sets the active site in multi-site configuration
+  - `POST /api/update-site-name` - Updates the display name for a site
+  - `POST /api/save-token` - Saves OAuth token for a site after authentication
+  - `POST /api/validate-token` - Validates API token with Contao Manager
+  - `POST /api/update-version-info` - Fetches version information for a site
+  - `POST /api/update-status` - Fetches composer and self-update status using token authentication
+
+### Frontend (React Application)
+- **React v19 single-page application** with TypeScript and modular architecture
+- **Chakra UI v3** for component library and theming
+- **Service Layer Architecture**:
+  - Centralized API management with `apiCallService`
+  - Authentication service for OAuth flows
+  - Specialized services (Expert, Task, Logs) with proper error handling
+- **Custom Hooks**:
+  - `useApiCall` for consistent API state management
+  - `useAuth` for authentication flows
+  - `useModalState` for dialog management
+  - `useToastNotifications` for user feedback
+- **Modular Components**:
+  - **Pages**: Sites overview, site details, add site
+  - **Display**: Loading states, empty states, version badges
+  - **Forms**: URL input, scope selector with validation
+  - **Modals**: API result display, confirmation dialogs
+  - **Site Details**: Dedicated tabs (Info, Expert, Logs, Management)
+  - **Workflow**: Step components, confirmations, operations
+- **Routing** - React Router v7 for navigation between pages
+- **OAuth redirect flow** - redirects to Contao Manager for token generation
+- **Token extraction** - parses access token from URL fragment after OAuth redirect
+- **Server-side token storage** - tokens stored in `data/config.json` file on server
+- **Theme support** - Dark/light mode toggle using next-themes integration
+
+### Authentication Flow (OAuth Token-based)
+1. User enters Contao Manager URL and selects required permissions (scope)
+2. Application redirects to Contao Manager OAuth endpoint with parameters:
+   - `response_type=token`
+   - `scope` (read, update, install, admin)
+   - `client_id` (application name)
+   - `redirect_uri` (callback URL with #token fragment)
+3. User authenticates with Contao Manager (including TOTP if required)
+4. Contao Manager redirects back with access token in URL fragment
+5. Frontend extracts token from URL and sends it to server for storage in `data/config.json`
+6. Server stores site configuration with token and uses it for subsequent API calls
+
+## Key Technical Details
+
+- **No database** - uses JSON file storage (`data/config.json`) for site configurations and tokens
+- **CORS enabled** for cross-origin requests
+- **OAuth token authentication** - supports TOTP/2FA through Contao Manager's built-in flow
+- **Server-side token persistence** - multi-site token management with automatic saving
+- **Error handling** returns structured JSON responses with appropriate HTTP status codes
+- **Timeout handling** - 10 second timeout on external API calls
+- **Static file serving** from `public/` directory
+- **Modern React patterns** - Uses React v19 features and concurrent rendering
+- **Chakra UI v3 architecture** - Component composition with custom UI components
+- **TypeScript strict mode** - Full type safety across frontend and backend
+- **ESLint integration** - Code quality enforcement with React and TypeScript rules
+- **Vite build system** - Fast development and optimized production builds
+
+## Common Issues
+
+- **"Invalid token"** errors indicate token has expired or is malformed
+- **Connection timeouts** may occur if the target Contao Manager is slow or unreachable
+- **Token expiration** requires re-authentication through the OAuth flow
+- **Build errors** after React v19 upgrade - check component prop types and concurrent features
+- **Chakra UI v3 migration** - Modal components replaced with Dialog, some prop changes required
+
+## Component Architecture
+
+### Custom UI Components (src/components/ui/)
+Following Chakra UI v3 patterns, custom components include:
+- `accordion.tsx` - Accordion to show/hide sections
+- `button.tsx` - Enhanced button variants
+- `checkbox.tsx` - Enhanced checkbox components
+- `close-button.tsx` - Dialog and modal close buttons
+- `color-mode.tsx` - Theme switching utilities
+- `dialog.tsx` - Modal replacement with new Dialog API
+- `field.tsx` - Form field wrapper components
+- `progress.tsx` - Component for a progress bar
+- `provider.tsx` - Chakra UI theme and color mode provider
+- `select.tsx` - Enhanced select components
+- `timeline.tsx` - Workflow timeline visualization
+- `toaster.tsx` - Toast notification system
+- `toggle-tip.tsx` - Enhanced toggle with tooltip functionality
+- `tooltip.tsx` - Enhanced tooltip components
+
+### Development Guidelines
+- Use TypeScript for all new code
+- Follow Chakra UI v3 component composition patterns
+- Utilize React v19 concurrent features where appropriate
+- Implement proper error boundaries and loading states
+- Maintain responsive design across all components
+
+## Testing Infrastructure
+
+### Mock Server for Development and Testing
+The project includes a comprehensive TypeScript-based mock server that simulates the full Contao Manager API:
+
+- **Location**: `src/test/mockServer/`
+- **Command**: `npm run mock:server` (starts on http://localhost:3001)
+- **Features**:
+  - Full API coverage - all Contao Manager endpoints implemented
+  - Realistic timing and state management
+  - Scenario-based testing with 20+ predefined scenarios
+  - OAuth authentication simulation
+  - Error condition simulation
+  - Web interface for scenario control
+
+### Test Scenarios
+The mock server supports comprehensive test scenarios organized in JSON files:
+
+- **Happy Path** (`src/test/scenarios/happy-path.json`):
+  - Complete update workflows
+  - Manager-only updates
+  - Migration-only workflows
+  - No updates needed states
+
+- **Error Scenarios** (`src/test/scenarios/error-scenarios.json`):
+  - Composer update failures
+  - Migration failures  
+  - Authentication errors
+  - Network timeouts
+
+- **Edge Cases** (`src/test/scenarios/edge-cases.json`):
+  - High latency conditions
+  - Complex migration cycles
+  - Maintenance mode scenarios
+  - Resource constraints
+
+### UI Testing Workflow
+1. **Start mock server**: `npm run mock:server`
+2. **Add mock site**: Use URL `http://localhost:3001/contao-manager.phar.php`
+3. **Use OAuth scope**: `admin` recommended for full testing
+4. **Test workflows**: Complete update processes work end-to-end
+5. **Switch scenarios**: Use web interface or API calls to test error conditions
+
+### Testing Commands
+- `npm test` - Run complete Jest test suite
+- `npm run test:watch` - Run tests in watch mode for development
+- `npm run test:coverage` - Generate coverage reports
+- `npm run mock:server` - Start mock server for manual UI testing
+
+### Mock Server API Management
+Change scenarios during testing:
+```bash
+# Load error scenario
+curl -X POST http://localhost:3001/mock/scenario \
+  -H "Content-Type: application/json" \
+  -d '{"scenario": "error-scenarios.composer-update-failure"}'
+
+# Reset to default
+curl -X POST http://localhost:3001/mock/reset
+```
+
+### Testing Architecture
+- **Mock Server**: TypeScript implementation with Express.js
+- **Scenario System**: JSON-based configuration for different test conditions
+- **Integration Tests**: Full workflow testing with realistic API responses
+- **Component Tests**: React component testing with proper mocking
+- **Custom Matchers**: Workflow-specific Jest assertions