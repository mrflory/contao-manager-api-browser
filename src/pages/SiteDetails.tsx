--- conflicted
+++ resolved
@@ -1,457 +1,223 @@
-<<<<<<< HEAD
-import React, { useState, useEffect } from 'react';
-import { useParams, useNavigate } from 'react-router-dom';
-import {
-  Container,
-  Button,
-  Box,
-  Flex,
-  VStack,
-  Center,
-  Tabs,
-  Alert,
-  Editable,
-  IconButton,
-  Link,
-} from '@chakra-ui/react';
-import { LuArrowLeft as ArrowLeft, LuPencil as Edit, LuCheck as Check, LuX as X } from 'react-icons/lu';
-import { Config } from '../types';
-import { useApiCall } from '../hooks/useApiCall';
-import { SiteApiService } from '../services/apiCallService';
-import { LoadingState } from '../components/display/LoadingState';
-import { SiteInfoTab } from '../components/site-details/SiteInfoTab';
-import { SiteManagement } from '../components/site-details/SiteManagement';
-import { ExpertTab } from '../components/site-details/ExpertTab';
-import { LogsTab } from '../components/site-details/LogsTab';
-import { PackagesTab } from '../components/site-details/PackagesTab';
-import { UpdateWorkflow } from '../components/UpdateWorkflow';
-import { decodeUrlParam } from '../utils/urlUtils';
-import { useToastNotifications, TOAST_MESSAGES } from '../hooks/useToastNotifications';
-
-const SiteDetails: React.FC = () => {
-  const { siteUrl } = useParams<{ siteUrl: string }>();
-  const navigate = useNavigate();
-  const [config, setConfig] = useState<Config | null>(null);
-  
-  const toast = useToastNotifications();
-
-
-  const loadConfig = useApiCall(
-    () => SiteApiService.getConfig(),
-    {
-      onSuccess: (data: any) => {
-        setConfig(data);
-      },
-      showErrorToast: true,
-    }
-  );
-
-  const updateSiteName = useApiCall(
-    (params?: { siteUrl: string; newName: string }) => {
-      if (!params) throw new Error('Parameters required for updateSiteName');
-      return SiteApiService.updateSiteName(params.siteUrl, params.newName);
-    },
-    {
-      onSuccess: () => {
-        toast.showSuccess(TOAST_MESSAGES.SITE_NAME_UPDATED);
-        loadConfig.execute();
-      },
-    }
-  );
-
-  useEffect(() => {
-    loadConfig.execute();
-  }, []);
-
-  // No need to handle reauthentication callback here - it's handled by AddSite page
-
-  const decodedSiteUrl = decodeUrlParam(siteUrl || '');
-  const site = config?.sites?.[decodedSiteUrl];
-
-  const handleUpdateSiteName = async (newName: string) => {
-    if (!site || newName === site.name) return;
-    await updateSiteName.execute({ siteUrl: site.url, newName });
-  };
-
-  const handleSiteRemoved = () => {
-    navigate('/');
-  };
-
-  const handleSiteUpdated = () => {
-    loadConfig.execute();
-  };
-
-  if (loadConfig.state.loading) {
-    return (
-      <Container maxW="4xl">
-        <LoadingState message="Loading site details..." />
-      </Container>
-    );
-  }
-
-  if (!site) {
-    return (
-      <Container maxW="4xl">
-        <Center h="400px">
-          <VStack gap={6}>
-            <Alert.Root status="error" borderRadius="lg" p={6} maxW="md">
-              <Alert.Indicator />
-              <Alert.Content>
-                <Alert.Title fontSize="xl" mb={2}>
-                  Site Not Found
-                </Alert.Title>
-                <Alert.Description fontSize="md">
-                  The requested site could not be found. It may have been removed or the URL is incorrect.
-                </Alert.Description>
-              </Alert.Content>
-            </Alert.Root>
-            <Button 
-              colorPalette="blue"
-              size="lg"
-              onClick={() => navigate('/')}
-            >
-              <ArrowLeft size={16} /> Back to Sites
-            </Button>
-          </VStack>
-        </Center>
-      </Container>
-    );
-  }
-
-  return (
-    <Container maxW="4xl">
-      <Flex justify="space-between" align="center" mb={8}>
-        <VStack align="start" gap={2}>
-          <Editable.Root
-            defaultValue={site.name}
-            onValueCommit={(details) => handleUpdateSiteName(details.value)}
-            fontSize="3xl"
-            fontWeight="bold"
-          >
-            <Flex align="center" gap={2}>
-              <Editable.Preview />
-              <Editable.Input />
-              <Editable.Control>
-                <Editable.EditTrigger asChild>
-                  <IconButton variant="ghost" size="sm">
-                    <Edit />
-                  </IconButton>
-                </Editable.EditTrigger>
-                <Editable.CancelTrigger asChild>
-                  <IconButton variant="outline" size="sm">
-                    <X />
-                  </IconButton>
-                </Editable.CancelTrigger>
-                <Editable.SubmitTrigger asChild>
-                  <IconButton variant="outline" size="sm">
-                    <Check />
-                  </IconButton>
-                </Editable.SubmitTrigger>
-              </Editable.Control>
-            </Flex>
-          </Editable.Root>
-          <Link 
-            href={site.url} 
-            target="_blank" 
-            rel="noopener noreferrer"
-            fontSize="sm"
-            fontFamily="mono"
-            color="gray.600"
-          >
-            {site.url}
-          </Link>
-        </VStack>
-        <Button
-          variant="ghost"
-          onClick={() => navigate('/')}
-        >
-          <ArrowLeft size={16} /> Back to Sites
-        </Button>
-      </Flex>
-
-      <Box borderWidth="1px" borderRadius="lg" p={8}>
-        <Tabs.Root colorPalette="blue" variant="line" defaultValue="site-info" lazyMount>
-          <Tabs.List>
-            <Tabs.Trigger value="site-info">Site Info</Tabs.Trigger>
-            <Tabs.Trigger value="packages">Packages</Tabs.Trigger>
-            <Tabs.Trigger value="update">Update</Tabs.Trigger>
-            <Tabs.Trigger value="expert">Expert</Tabs.Trigger>
-            <Tabs.Trigger value="logs">Logs</Tabs.Trigger>
-          </Tabs.List>
-
-          {/* Tab 1: Site Info */}
-          <Tabs.Content value="site-info">
-            <VStack gap={6} align="stretch">
-              <SiteInfoTab site={site} />
-              
-              <Box borderWidth="1px" borderRadius="md" p={6}>
-                <SiteManagement 
-                  site={site}
-                  onSiteUpdated={handleSiteUpdated}
-                  onSiteRemoved={handleSiteRemoved}
-                />
-              </Box>
-            </VStack>
-          </Tabs.Content>
-
-          {/* Tab 2: Packages */}
-          <Tabs.Content value="packages">
-            <PackagesTab />
-          </Tabs.Content>
-
-          {/* Tab 3: Update */}
-          <Tabs.Content value="update">
-            <VStack gap={6} align="stretch">
-              <UpdateWorkflow />
-            </VStack>
-          </Tabs.Content>
-
-          {/* Tab 4: Expert */}
-          <Tabs.Content value="expert">
-            <ExpertTab />
-          </Tabs.Content>
-
-          {/* Tab 5: Logs */}
-          <Tabs.Content value="logs">
-            <LogsTab site={site} />
-          </Tabs.Content>
-        </Tabs.Root>
-      </Box>
-    </Container>
-  );
-};
-
-=======
-import React, { useState, useEffect } from 'react';
-import { useParams, useNavigate } from 'react-router-dom';
-import {
-  Container,
-  Button,
-  Box,
-  Flex,
-  VStack,
-  Center,
-  Tabs,
-  Alert,
-  Editable,
-  IconButton,
-  Link,
-} from '@chakra-ui/react';
-import { LuArrowLeft as ArrowLeft, LuPencil as Edit, LuCheck as Check, LuX as X } from 'react-icons/lu';
-import { Config } from '../types';
-import { useApiCall } from '../hooks/useApiCall';
-import { useAuth } from '../hooks/useAuth';
-import { SiteApiService } from '../services/apiCallService';
-import { LoadingState } from '../components/display/LoadingState';
-import { SiteInfoTab } from '../components/site-details/SiteInfoTab';
-import { SiteManagement } from '../components/site-details/SiteManagement';
-import { ExpertTab } from '../components/site-details/ExpertTab';
-import { LogsTab } from '../components/site-details/LogsTab';
-import { PackagesTab } from '../components/site-details/PackagesTab';
-import { UpdateWorkflow } from '../components/UpdateWorkflow';
-import { decodeUrlParam } from '../utils/urlUtils';
-import { useToastNotifications, TOAST_MESSAGES } from '../hooks/useToastNotifications';
-
-const SiteDetails: React.FC = () => {
-  const { siteUrl } = useParams<{ siteUrl: string }>();
-  const navigate = useNavigate();
-  const [config, setConfig] = useState<Config | null>(null);
-  
-  const toast = useToastNotifications();
-
-  const { actions: authActions } = useAuth({
-    onAuthSuccess: () => {
-      loadConfig.execute();
-    },
-  });
-
-  const loadConfig = useApiCall(
-    () => SiteApiService.getConfig(),
-    {
-      onSuccess: (data: any) => {
-        setConfig(data);
-      },
-      showErrorToast: true,
-    }
-  );
-
-  const updateSiteName = useApiCall(
-    (params?: { siteUrl: string; newName: string }) => {
-      if (!params) throw new Error('Parameters required for updateSiteName');
-      return SiteApiService.updateSiteName(params.siteUrl, params.newName);
-    },
-    {
-      onSuccess: () => {
-        toast.showSuccess(TOAST_MESSAGES.SITE_NAME_UPDATED);
-        loadConfig.execute();
-      },
-    }
-  );
-
-  useEffect(() => {
-    loadConfig.execute();
-  }, []);
-
-  // Handle OAuth callback for reauthentication
-  useEffect(() => {
-    authActions.handleReauthCallback();
-  }, [config]);
-
-  const decodedSiteUrl = decodeUrlParam(siteUrl || '');
-  const site = config?.sites?.[decodedSiteUrl];
-
-  const handleUpdateSiteName = async (newName: string) => {
-    if (!site || newName === site.name) return;
-    await updateSiteName.execute({ siteUrl: site.url, newName });
-  };
-
-  const handleSiteRemoved = () => {
-    navigate('/');
-  };
-
-  const handleSiteUpdated = () => {
-    loadConfig.execute();
-  };
-
-  if (loadConfig.state.loading) {
-    return (
-      <Container maxW="4xl">
-        <LoadingState message="Loading site details..." />
-      </Container>
-    );
-  }
-
-  if (!site) {
-    return (
-      <Container maxW="4xl">
-        <Center h="400px">
-          <VStack gap={6}>
-            <Alert.Root status="error" borderRadius="lg" p={6} maxW="md">
-              <Alert.Indicator />
-              <Alert.Content>
-                <Alert.Title fontSize="xl" mb={2}>
-                  Site Not Found
-                </Alert.Title>
-                <Alert.Description fontSize="md">
-                  The requested site could not be found. It may have been removed or the URL is incorrect.
-                </Alert.Description>
-              </Alert.Content>
-            </Alert.Root>
-            <Button 
-              colorPalette="blue"
-              size="lg"
-              onClick={() => navigate('/')}
-            >
-              <ArrowLeft size={16} /> Back to Sites
-            </Button>
-          </VStack>
-        </Center>
-      </Container>
-    );
-  }
-
-  return (
-    <Container maxW="4xl">
-      <Flex justify="space-between" align="center" mb={8}>
-        <VStack align="start" gap={2}>
-          <Editable.Root
-            defaultValue={site.name}
-            onValueCommit={(details) => handleUpdateSiteName(details.value)}
-            fontSize="3xl"
-            fontWeight="bold"
-          >
-            <Flex align="center" gap={2}>
-              <Editable.Preview />
-              <Editable.Input />
-              <Editable.Control>
-                <Editable.EditTrigger asChild>
-                  <IconButton variant="ghost" size="sm">
-                    <Edit />
-                  </IconButton>
-                </Editable.EditTrigger>
-                <Editable.CancelTrigger asChild>
-                  <IconButton variant="outline" size="sm">
-                    <X />
-                  </IconButton>
-                </Editable.CancelTrigger>
-                <Editable.SubmitTrigger asChild>
-                  <IconButton variant="outline" size="sm">
-                    <Check />
-                  </IconButton>
-                </Editable.SubmitTrigger>
-              </Editable.Control>
-            </Flex>
-          </Editable.Root>
-          <Link 
-            href={site.url} 
-            target="_blank" 
-            rel="noopener noreferrer"
-            fontSize="sm"
-            fontFamily="mono"
-            color="gray.600"
-          >
-            {site.url}
-          </Link>
-        </VStack>
-        <Button
-          variant="ghost"
-          onClick={() => navigate('/')}
-        >
-          <ArrowLeft size={16} /> Back to Sites
-        </Button>
-      </Flex>
-
-      <Box borderWidth="1px" borderRadius="lg" p={8}>
-        <Tabs.Root colorPalette="blue" variant="line" defaultValue="site-info">
-          <Tabs.List>
-            <Tabs.Trigger value="site-info">Site Info</Tabs.Trigger>
-            <Tabs.Trigger value="packages">Packages</Tabs.Trigger>
-            <Tabs.Trigger value="update">Update</Tabs.Trigger>
-            <Tabs.Trigger value="expert">Expert</Tabs.Trigger>
-            <Tabs.Trigger value="logs">Logs</Tabs.Trigger>
-          </Tabs.List>
-
-          {/* Tab 1: Site Info */}
-          <Tabs.Content value="site-info">
-            <VStack gap={6} align="stretch">
-              <SiteInfoTab site={site} />
-              
-              <Box borderWidth="1px" borderRadius="md" p={6}>
-                <SiteManagement 
-                  site={site}
-                  onSiteUpdated={handleSiteUpdated}
-                  onSiteRemoved={handleSiteRemoved}
-                />
-              </Box>
-            </VStack>
-          </Tabs.Content>
-
-          {/* Tab 2: Packages */}
-          <Tabs.Content value="packages">
-            <PackagesTab />
-          </Tabs.Content>
-
-          {/* Tab 3: Update */}
-          <Tabs.Content value="update">
-            <VStack gap={6} align="stretch">
-              <UpdateWorkflow />
-            </VStack>
-          </Tabs.Content>
-
-          {/* Tab 4: Expert */}
-          <Tabs.Content value="expert">
-            <ExpertTab />
-          </Tabs.Content>
-
-          {/* Tab 5: Logs */}
-          <Tabs.Content value="logs">
-            <LogsTab site={site} />
-          </Tabs.Content>
-        </Tabs.Root>
-      </Box>
-    </Container>
-  );
-};
-
->>>>>>> fbaa4d66
+import React, { useState, useEffect } from 'react';
+import { useParams, useNavigate } from 'react-router-dom';
+import {
+  Container,
+  Button,
+  Box,
+  Flex,
+  VStack,
+  Center,
+  Tabs,
+  Alert,
+  Editable,
+  IconButton,
+  Link,
+} from '@chakra-ui/react';
+import { LuArrowLeft as ArrowLeft, LuPencil as Edit, LuCheck as Check, LuX as X } from 'react-icons/lu';
+import { Config } from '../types';
+import { useApiCall } from '../hooks/useApiCall';
+import { SiteApiService } from '../services/apiCallService';
+import { LoadingState } from '../components/display/LoadingState';
+import { SiteInfoTab } from '../components/site-details/SiteInfoTab';
+import { SiteManagement } from '../components/site-details/SiteManagement';
+import { ExpertTab } from '../components/site-details/ExpertTab';
+import { LogsTab } from '../components/site-details/LogsTab';
+import { PackagesTab } from '../components/site-details/PackagesTab';
+import { UpdateWorkflow } from '../components/UpdateWorkflow';
+import { decodeUrlParam } from '../utils/urlUtils';
+import { useToastNotifications, TOAST_MESSAGES } from '../hooks/useToastNotifications';
+
+const SiteDetails: React.FC = () => {
+  const { siteUrl } = useParams<{ siteUrl: string }>();
+  const navigate = useNavigate();
+  const [config, setConfig] = useState<Config | null>(null);
+  
+  const toast = useToastNotifications();
+
+
+  const loadConfig = useApiCall(
+    () => SiteApiService.getConfig(),
+    {
+      onSuccess: (data: any) => {
+        setConfig(data);
+      },
+      showErrorToast: true,
+    }
+  );
+
+  const updateSiteName = useApiCall(
+    (params?: { siteUrl: string; newName: string }) => {
+      if (!params) throw new Error('Parameters required for updateSiteName');
+      return SiteApiService.updateSiteName(params.siteUrl, params.newName);
+    },
+    {
+      onSuccess: () => {
+        toast.showSuccess(TOAST_MESSAGES.SITE_NAME_UPDATED);
+        loadConfig.execute();
+      },
+    }
+  );
+
+  useEffect(() => {
+    loadConfig.execute();
+  }, []);
+
+  // No need to handle reauthentication callback here - it's handled by AddSite page
+
+  const decodedSiteUrl = decodeUrlParam(siteUrl || '');
+  const site = config?.sites?.[decodedSiteUrl];
+
+  const handleUpdateSiteName = async (newName: string) => {
+    if (!site || newName === site.name) return;
+    await updateSiteName.execute({ siteUrl: site.url, newName });
+  };
+
+  const handleSiteRemoved = () => {
+    navigate('/');
+  };
+
+  const handleSiteUpdated = () => {
+    loadConfig.execute();
+  };
+
+  if (loadConfig.state.loading) {
+    return (
+      <Container maxW="4xl">
+        <LoadingState message="Loading site details..." />
+      </Container>
+    );
+  }
+
+  if (!site) {
+    return (
+      <Container maxW="4xl">
+        <Center h="400px">
+          <VStack gap={6}>
+            <Alert.Root status="error" borderRadius="lg" p={6} maxW="md">
+              <Alert.Indicator />
+              <Alert.Content>
+                <Alert.Title fontSize="xl" mb={2}>
+                  Site Not Found
+                </Alert.Title>
+                <Alert.Description fontSize="md">
+                  The requested site could not be found. It may have been removed or the URL is incorrect.
+                </Alert.Description>
+              </Alert.Content>
+            </Alert.Root>
+            <Button 
+              colorPalette="blue"
+              size="lg"
+              onClick={() => navigate('/')}
+            >
+              <ArrowLeft size={16} /> Back to Sites
+            </Button>
+          </VStack>
+        </Center>
+      </Container>
+    );
+  }
+
+  return (
+    <Container maxW="4xl">
+      <Flex justify="space-between" align="center" mb={8}>
+        <VStack align="start" gap={2}>
+          <Editable.Root
+            defaultValue={site.name}
+            onValueCommit={(details) => handleUpdateSiteName(details.value)}
+            fontSize="3xl"
+            fontWeight="bold"
+          >
+            <Flex align="center" gap={2}>
+              <Editable.Preview />
+              <Editable.Input />
+              <Editable.Control>
+                <Editable.EditTrigger asChild>
+                  <IconButton variant="ghost" size="sm">
+                    <Edit />
+                  </IconButton>
+                </Editable.EditTrigger>
+                <Editable.CancelTrigger asChild>
+                  <IconButton variant="outline" size="sm">
+                    <X />
+                  </IconButton>
+                </Editable.CancelTrigger>
+                <Editable.SubmitTrigger asChild>
+                  <IconButton variant="outline" size="sm">
+                    <Check />
+                  </IconButton>
+                </Editable.SubmitTrigger>
+              </Editable.Control>
+            </Flex>
+          </Editable.Root>
+          <Link 
+            href={site.url} 
+            target="_blank" 
+            rel="noopener noreferrer"
+            fontSize="sm"
+            fontFamily="mono"
+            color="gray.600"
+          >
+            {site.url}
+          </Link>
+        </VStack>
+        <Button
+          variant="ghost"
+          onClick={() => navigate('/')}
+        >
+          <ArrowLeft size={16} /> Back to Sites
+        </Button>
+      </Flex>
+
+      <Box borderWidth="1px" borderRadius="lg" p={8}>
+        <Tabs.Root colorPalette="blue" variant="line" defaultValue="site-info" lazyMount>
+          <Tabs.List>
+            <Tabs.Trigger value="site-info">Site Info</Tabs.Trigger>
+            <Tabs.Trigger value="packages">Packages</Tabs.Trigger>
+            <Tabs.Trigger value="update">Update</Tabs.Trigger>
+            <Tabs.Trigger value="expert">Expert</Tabs.Trigger>
+            <Tabs.Trigger value="logs">Logs</Tabs.Trigger>
+          </Tabs.List>
+
+          {/* Tab 1: Site Info */}
+          <Tabs.Content value="site-info">
+            <VStack gap={6} align="stretch">
+              <SiteInfoTab site={site} />
+              
+              <Box borderWidth="1px" borderRadius="md" p={6}>
+                <SiteManagement 
+                  site={site}
+                  onSiteUpdated={handleSiteUpdated}
+                  onSiteRemoved={handleSiteRemoved}
+                />
+              </Box>
+            </VStack>
+          </Tabs.Content>
+
+          {/* Tab 2: Packages */}
+          <Tabs.Content value="packages">
+            <PackagesTab />
+          </Tabs.Content>
+
+          {/* Tab 3: Update */}
+          <Tabs.Content value="update">
+            <VStack gap={6} align="stretch">
+              <UpdateWorkflow />
+            </VStack>
+          </Tabs.Content>
+
+          {/* Tab 4: Expert */}
+          <Tabs.Content value="expert">
+            <ExpertTab />
+          </Tabs.Content>
+
+          {/* Tab 5: Logs */}
+          <Tabs.Content value="logs">
+            <LogsTab site={site} />
+          </Tabs.Content>
+        </Tabs.Root>
+      </Box>
+    </Container>
+  );
+};
+
 export default SiteDetails;